--- conflicted
+++ resolved
@@ -30,9 +30,4 @@
 prpt/
 vector_store/
 docslearn/
-logs/
-<<<<<<< HEAD
-=======
-
->>>>>>> 488cf22e
-data/+logs/